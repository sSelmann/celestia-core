package core

import (
	"errors"
	"fmt"
	"sort"

<<<<<<< HEAD
	abcitypes "github.com/tendermint/tendermint/abci/types"
	cmtmath "github.com/tendermint/tendermint/libs/math"
	cmtquery "github.com/tendermint/tendermint/libs/pubsub/query"
	"github.com/tendermint/tendermint/pkg/consts"
	cmtproto "github.com/tendermint/tendermint/proto/tendermint/types"
=======
	cmtmath "github.com/tendermint/tendermint/libs/math"
	cmtquery "github.com/tendermint/tendermint/libs/pubsub/query"
>>>>>>> 45e98ef8
	ctypes "github.com/tendermint/tendermint/rpc/core/types"
	rpctypes "github.com/tendermint/tendermint/rpc/jsonrpc/types"
	"github.com/tendermint/tendermint/state"
	"github.com/tendermint/tendermint/state/txindex/null"
	"github.com/tendermint/tendermint/types"
)

// Tx allows you to query the transaction results. `nil` could mean the
// transaction is in the mempool, invalidated, or was not sent in the first
// place.
<<<<<<< HEAD
// More: https://docs.tendermint.com/v0.34/rpc/#/Info/tx
=======
// More: https://docs.cometbft.com/v0.34/rpc/#/Info/tx
>>>>>>> 45e98ef8
func Tx(ctx *rpctypes.Context, hash []byte, prove bool) (*ctypes.ResultTx, error) {
	env := GetEnvironment()
	// if index is disabled, return error
	if _, ok := env.TxIndexer.(*null.TxIndex); ok {
		return nil, fmt.Errorf("transaction indexing is disabled")
	}

	r, err := env.TxIndexer.Get(hash)
	if err != nil {
		return nil, err
	}

	if r == nil {
		return nil, fmt.Errorf("tx (%X) not found", hash)
	}

	height := r.Height
	index := r.Index

	var shareProof types.ShareProof
	if prove {
		shareProof, err = proveTx(height, index)
		if err != nil {
			return nil, err
		}
	}

	return &ctypes.ResultTx{
		Hash:     hash,
		Height:   height,
		Index:    index,
		TxResult: r.Result,
		Tx:       r.Tx,
		Proof:    shareProof,
	}, nil
}

// TxSearch allows you to query for multiple transactions results. It returns a
// list of transactions (maximum ?per_page entries) and the total count.
<<<<<<< HEAD
// NOTE: proveTx isn't respected but is left in the function signature to
// conform to the endpoint exposed by Tendermint
// More: https://docs.tendermint.com/v0.34/rpc/#/Info/tx_search
=======
// More: https://docs.cometbft.com/v0.34/rpc/#/Info/tx_search
>>>>>>> 45e98ef8
func TxSearch(
	ctx *rpctypes.Context,
	query string,
	prove bool,
	pagePtr, perPagePtr *int,
	orderBy string,
) (*ctypes.ResultTxSearch, error) {

	env := GetEnvironment()
	// if index is disabled, return error
	if _, ok := env.TxIndexer.(*null.TxIndex); ok {
		return nil, errors.New("transaction indexing is disabled")
	} else if len(query) > maxQueryLength {
		return nil, errors.New("maximum query length exceeded")
	}

	q, err := cmtquery.New(query)
	if err != nil {
		return nil, err
	}

	results, err := env.TxIndexer.Search(ctx.Context(), q)
	if err != nil {
		return nil, err
	}

	// sort results (must be done before pagination)
	switch orderBy {
	case "desc":
		sort.Slice(results, func(i, j int) bool {
			if results[i].Height == results[j].Height {
				return results[i].Index > results[j].Index
			}
			return results[i].Height > results[j].Height
		})
	case "asc", "":
		sort.Slice(results, func(i, j int) bool {
			if results[i].Height == results[j].Height {
				return results[i].Index < results[j].Index
			}
			return results[i].Height < results[j].Height
		})
	default:
		return nil, errors.New("expected order_by to be either `asc` or `desc` or empty")
	}

	// paginate results
	totalCount := len(results)
	perPage := validatePerPage(perPagePtr)

	page, err := validatePage(pagePtr, perPage, totalCount)
	if err != nil {
		return nil, err
	}

	skipCount := validateSkipCount(page, perPage)
	pageSize := cmtmath.MinInt(perPage, totalCount-skipCount)

	apiResults := make([]*ctypes.ResultTx, 0, pageSize)
	for i := skipCount; i < skipCount+pageSize; i++ {
		r := results[i]

		var shareProof types.ShareProof
		if prove {
			shareProof, err = proveTx(r.Height, r.Index)
			if err != nil {
				return nil, err
			}
		}

		apiResults = append(apiResults, &ctypes.ResultTx{
			Hash:     types.Tx(r.Tx).Hash(),
			Height:   r.Height,
			Index:    r.Index,
			TxResult: r.Result,
			Tx:       r.Tx,
			Proof:    shareProof,
		})
	}

	return &ctypes.ResultTxSearch{Txs: apiResults, TotalCount: totalCount}, nil
}

<<<<<<< HEAD
func proveTx(height int64, index uint32) (types.ShareProof, error) {
	var (
		pShareProof cmtproto.ShareProof
		shareProof  types.ShareProof
	)
	env := GetEnvironment()
	rawBlock, err := loadRawBlock(env.BlockStore, height)
	if err != nil {
		return shareProof, err
	}
	res, err := env.ProxyAppQuery.QuerySync(abcitypes.RequestQuery{
		Data: rawBlock,
		Path: fmt.Sprintf(consts.TxInclusionProofQueryPath, index),
	})
	if err != nil {
		return shareProof, err
	}
	err = pShareProof.Unmarshal(res.Value)
	if err != nil {
		return shareProof, err
	}
	shareProof, err = types.ShareProofFromProto(pShareProof)
	if err != nil {
		return shareProof, err
	}
	return shareProof, nil
}

// ProveShares creates an NMT proof for a set of shares to a set of rows. It is
// end exclusive.
func ProveShares(
	_ *rpctypes.Context,
	height int64,
	startShare uint64,
	endShare uint64,
) (types.ShareProof, error) {
	var (
		pShareProof cmtproto.ShareProof
		shareProof  types.ShareProof
	)
	env := GetEnvironment()
	rawBlock, err := loadRawBlock(env.BlockStore, height)
	if err != nil {
		return shareProof, err
	}
	res, err := env.ProxyAppQuery.QuerySync(abcitypes.RequestQuery{
		Data: rawBlock,
		Path: fmt.Sprintf(consts.ShareInclusionProofQueryPath, startShare, endShare),
	})
	if err != nil {
		return shareProof, err
	}
	if res.Value == nil && res.Log != "" {
		// we can make the assumption that for custom queries, if the value is nil
		// and some logs have been emitted, then an error happened.
		return types.ShareProof{}, errors.New(res.Log)
	}
	err = pShareProof.Unmarshal(res.Value)
	if err != nil {
		return shareProof, err
	}
	shareProof, err = types.ShareProofFromProto(pShareProof)
	if err != nil {
		return shareProof, err
	}
	return shareProof, nil
}

func loadRawBlock(bs state.BlockStore, height int64) ([]byte, error) {
	var blockMeta = bs.LoadBlockMeta(height)
	if blockMeta == nil {
		return nil, fmt.Errorf("no block found for height %d", height)
	}

	buf := []byte{}
	for i := 0; i < int(blockMeta.BlockID.PartSetHeader.Total); i++ {
		part := bs.LoadBlockPart(height, i)
		// If the part is missing (e.g. since it has been deleted after we
		// loaded the block meta) we consider the whole block to be missing.
		if part == nil {
			return nil, fmt.Errorf("missing block part at height %d part %d", height, i)
		}
		buf = append(buf, part.Bytes...)
	}
	return buf, nil
}

=======
>>>>>>> 45e98ef8
// TxSearchMatchEvents allows you to query for multiple transactions results and match the
// query attributes to a common event. It returns a
// list of transactions (maximum ?per_page entries) and the total count.
// More: https://docs.cometbft.com/v0.34/rpc/#/Info/tx_search
func TxSearchMatchEvents(
	ctx *rpctypes.Context,
	query string,
	prove bool,
	pagePtr, perPagePtr *int,
	orderBy string,
	matchEvents bool,
) (*ctypes.ResultTxSearch, error) {

	if matchEvents {
		query = "match.events = 1 AND " + query
	} else {
		query = "match.events = 0 AND " + query
	}
	return TxSearch(ctx, query, prove, pagePtr, perPagePtr, orderBy)

}<|MERGE_RESOLUTION|>--- conflicted
+++ resolved
@@ -5,16 +5,11 @@
 	"fmt"
 	"sort"
 
-<<<<<<< HEAD
 	abcitypes "github.com/tendermint/tendermint/abci/types"
 	cmtmath "github.com/tendermint/tendermint/libs/math"
 	cmtquery "github.com/tendermint/tendermint/libs/pubsub/query"
 	"github.com/tendermint/tendermint/pkg/consts"
 	cmtproto "github.com/tendermint/tendermint/proto/tendermint/types"
-=======
-	cmtmath "github.com/tendermint/tendermint/libs/math"
-	cmtquery "github.com/tendermint/tendermint/libs/pubsub/query"
->>>>>>> 45e98ef8
 	ctypes "github.com/tendermint/tendermint/rpc/core/types"
 	rpctypes "github.com/tendermint/tendermint/rpc/jsonrpc/types"
 	"github.com/tendermint/tendermint/state"
@@ -25,11 +20,7 @@
 // Tx allows you to query the transaction results. `nil` could mean the
 // transaction is in the mempool, invalidated, or was not sent in the first
 // place.
-<<<<<<< HEAD
-// More: https://docs.tendermint.com/v0.34/rpc/#/Info/tx
-=======
 // More: https://docs.cometbft.com/v0.34/rpc/#/Info/tx
->>>>>>> 45e98ef8
 func Tx(ctx *rpctypes.Context, hash []byte, prove bool) (*ctypes.ResultTx, error) {
 	env := GetEnvironment()
 	// if index is disabled, return error
@@ -69,13 +60,7 @@
 
 // TxSearch allows you to query for multiple transactions results. It returns a
 // list of transactions (maximum ?per_page entries) and the total count.
-<<<<<<< HEAD
-// NOTE: proveTx isn't respected but is left in the function signature to
-// conform to the endpoint exposed by Tendermint
-// More: https://docs.tendermint.com/v0.34/rpc/#/Info/tx_search
-=======
 // More: https://docs.cometbft.com/v0.34/rpc/#/Info/tx_search
->>>>>>> 45e98ef8
 func TxSearch(
 	ctx *rpctypes.Context,
 	query string,
@@ -159,7 +144,6 @@
 	return &ctypes.ResultTxSearch{Txs: apiResults, TotalCount: totalCount}, nil
 }
 
-<<<<<<< HEAD
 func proveTx(height int64, index uint32) (types.ShareProof, error) {
 	var (
 		pShareProof cmtproto.ShareProof
@@ -247,8 +231,6 @@
 	return buf, nil
 }
 
-=======
->>>>>>> 45e98ef8
 // TxSearchMatchEvents allows you to query for multiple transactions results and match the
 // query attributes to a common event. It returns a
 // list of transactions (maximum ?per_page entries) and the total count.
