--- conflicted
+++ resolved
@@ -8,11 +8,7 @@
 [![Telegram](https://img.shields.io/discord/669268347736686612.svg)](https://medium.com/lazyledger)
 [![license](https://img.shields.io/github/license/tendermint/tendermint.svg)](https://github.com/lazyledger/lazyledger-core/blob/master/LICENSE)
 
-<<<<<<< HEAD
 LazyLedger Core will power the LazyLedger main chain by leveraging Tendermint.
-=======
-Please do not depend on master as your production branch. Use [releases](https://github.com/tendermint/tendermint/releases) instead.
->>>>>>> 82e4693c
 
 LazyLedger itself is a scale-out data availability-focused minimal blockchain.
 It allows users to post arbitrary data on the chain, as well as define their own execution layers.
@@ -20,7 +16,6 @@
 decentralised applications, including optimistic rollup sidechains. Additionally, this design allows developers to
 define their own execution environments.
 
-<<<<<<< HEAD
 Read this [blog post](https://medium.com/lazyledger/lazyledger-a-scalable-general-purpose-data-availability-layer-for-trust-minimized-sidechains-and-82d901963de9)
 to learn more about what we are building.
 
@@ -29,16 +24,6 @@
 The original [whitepaper](https://arxiv.org/abs/1905.09274) and the
 [specification](https://github.com/LazyLedger/lazyledger-specs) which we are currently wrapping up can give you
 a more detailed overview what to expect from this repository.
-=======
-In any case, if you intend to run Tendermint in production, we're happy to help. You can
-contact us [over email](mailto:hello@interchain.berlin) or [join the chat](https://discord.gg/AzefAFd).
-
-## Security
-
-To report a security vulnerability, see our [bug bounty
-program](https://hackerone.com/tendermint). 
-For examples of the kinds of bugs we're looking for, see [our security policy](SECURITY.md)
->>>>>>> 82e4693c
 
 ### Minimum requirements
 
@@ -54,16 +39,10 @@
 
 - [Single node](/docs/introduction/quick-start.md)
 - [Local cluster using docker-compose](/docs/networks/docker-compose.md)
-<<<<<<< HEAD
-=======
-- [Remote cluster using Terraform and Ansible](/docs/networks/terraform-and-ansible.md)
-- [Join the Cosmos testnet](https://cosmos.network/testnet)
->>>>>>> 82e4693c
 
 ## Contributing
 
 Before contributing to the project, please take a look at the [contributing guidelines](CONTRIBUTING.md)
-<<<<<<< HEAD
 and the [style guide](STYLE_GUIDE.md).
 
 Join the community at [Telegram](https://t.me/lazyledgerchat) or jump onto the [Forum](https://talk.lazyledger.io/)
@@ -71,12 +50,6 @@
 
 Learn more by reading the code and the
 [specifications](https://github.com/LazyLedger/lazyledger-specs).
-=======
-and the [style guide](STYLE_GUIDE.md). You may also find it helpful to read the
-[specifications](https://github.com/tendermint/spec), watch the [Developer Sessions](/docs/DEV_SESSIONS.md), 
-and familiarize yourself with our
-[Architectural Decision Records](https://github.com/tendermint/tendermint/tree/master/docs/architecture).
->>>>>>> 82e4693c
 
 ## Versioning
 
@@ -85,61 +58,10 @@
 LazyLedger Core uses [Semantic Versioning](http://semver.org/) to determine when and how the version changes.
 According to SemVer, anything in the public API can change at any time before version 1.0.0
 
-<<<<<<< HEAD
-=======
-To provide some stability to Tendermint users in these 0.X.X days, the MINOR version is used
-to signal breaking changes across a subset of the total public API. This subset includes all
-interfaces exposed to other processes (cli, rpc, p2p, etc.), but does not
-include the Go APIs.
-
-That said, breaking changes in the following packages will be documented in the
-CHANGELOG even if they don't lead to MINOR version bumps:
-
-- crypto
-- config
-- libs
-    - bech32
-    - bits
-    - bytes
-    - json
-    - log
-    - math
-    - net
-    - os
-    - protoio
-    - rand
-    - sync
-    - strings
-    - service
-- node
-- rpc/client
-- types
-
-### Upgrades
-
-In an effort to avoid accumulating technical debt prior to 1.0.0,
-we do not guarantee that breaking changes (ie. bumps in the MINOR version)
-will work with existing Tendermint blockchains. In these cases you will
-have to start a new blockchain, or write something custom to get the old
-data into the new chain. However, any bump in the PATCH version should be 
-compatible with existing blockchain histories.
-
-
-For more information on upgrading, see [UPGRADING.md](./UPGRADING.md).
-
-### Supported Versions
-
-Because we are a small core team, we only ship patch updates, including security updates,
-to the most recent minor release and the second-most recent minor release. Consequently,
-we strongly recommend keeping Tendermint up-to-date. Upgrading instructions can be found
-in [UPGRADING.md](./UPGRADING.md).
-
->>>>>>> 82e4693c
 ## Resources
 
 ### LazyLedger
 
-<<<<<<< HEAD
 - [LazyLedger Ethereum research post](https://ethresear.ch/t/a-data-availability-blockchain-with-sub-linear-full-block-validation/5503)
 - [LazyLedger academic paper](https://arxiv.org/abs/1905.09274)
 - [Blog](https://medium.com/lazyledger)
@@ -148,18 +70,6 @@
 - [Follow LazyLedger on Twitter](https://twitter.com/lazyledger_io)
 
 ### Tendermint Core
-=======
-Benchmarking is provided by [`tm-load-test`](https://github.com/informalsystems/tm-load-test).
-Additional tooling can be found in [/docs/tools](/docs/tools).
-
-### Applications
-
-- [Cosmos SDK](http://github.com/cosmos/cosmos-sdk); a cryptocurrency application framework
-- [Ethermint](http://github.com/cosmos/ethermint); Ethereum on Tendermint
-- [Many more](https://tendermint.com/ecosystem)
-
-### Research
->>>>>>> 82e4693c
 
 For more information on Tendermint Core and pointers to documentation for Tendermint visit
 this [repository](https://github.com/tendermint/tendermint).