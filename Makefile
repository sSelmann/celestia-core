--- conflicted
+++ resolved
@@ -15,11 +15,7 @@
 
 LD_FLAGS = -X github.com/tendermint/tendermint/version.TMCoreSemVer=$(VERSION)
 BUILD_FLAGS = -mod=readonly -ldflags "$(LD_FLAGS)"
-<<<<<<< HEAD
 HTTPS_GIT := https://github.com/celestiaorg/celestia-core.git
-=======
-HTTPS_GIT := https://github.com/tendermint/tendermint.git
->>>>>>> 5e354a3a
 CGO_ENABLED ?= 0
 
 # handle nostrip
@@ -91,18 +87,6 @@
 ###                                Protobuf                                 ###
 ###############################################################################
 
-<<<<<<< HEAD
-proto-all: proto-lint proto-check-breaking
-.PHONY: proto-all
-
-proto-gen:
-	@echo "Generating Protobuf files"
-	@$(DOCKER_PROTO_BUILDER) buf generate --template=./buf.gen.yaml --config ./buf.yaml
-.PHONY: proto-gen
-
-proto-lint:
-	@$(DOCKER_PROTO_BUILDER) buf lint --error-format=json --config ./buf.yaml
-=======
 check-proto-deps:
 ifeq (,$(shell which protoc-gen-gogofaster))
 	@go install github.com/gogo/protobuf/protoc-gen-gogofaster@latest
@@ -126,22 +110,10 @@
 proto-lint: check-proto-deps
 	@echo "Linting Protobuf files"
 	@go run github.com/bufbuild/buf/cmd/buf lint
->>>>>>> 5e354a3a
 .PHONY: proto-lint
 
 proto-format: check-proto-format-deps
 	@echo "Formatting Protobuf files"
-<<<<<<< HEAD
-	@$(DOCKER_PROTO_BUILDER) find . -name '*.proto' -path "./proto/*" -exec clang-format -i {} \;
-.PHONY: proto-format
-
-proto-check-breaking:
-	@$(DOCKER_PROTO_BUILDER) buf breaking --against .git --config ./buf.yaml
-.PHONY: proto-check-breaking
-
-proto-check-breaking-ci:
-	@$(DOCKER_PROTO_BUILDER) buf breaking --against $(HTTPS_GIT) --config ./buf.yaml
-=======
 	@find . -name '*.proto' -path "./proto/*" -exec clang-format -i {} \;
 .PHONY: proto-format
 
@@ -155,7 +127,6 @@
 
 proto-check-breaking-ci:
 	@go run github.com/bufbuild/buf/cmd/buf breaking --against $(HTTPS_GIT)#branch=v0.34.x
->>>>>>> 5e354a3a
 .PHONY: proto-check-breaking-ci
 
 ###############################################################################
