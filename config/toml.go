--- conflicted
+++ resolved
@@ -343,14 +343,9 @@
 [mempool]
 
 # Mempool version to use:
-<<<<<<< HEAD
 #   1) "v0" - FIFO mempool.
 #   2) "v1" - (default) prioritized mempool.
 #   3) "v2" - content addressable transaction pool
-=======
-#   1) "v0" - (default) FIFO mempool.
-#   2) "v1" - prioritized mempool.
->>>>>>> 45e98ef8
 version = "{{ .Mempool.Version }}"
 
 # Recheck (default: true) defines whether CometBFT should recheck the
@@ -546,7 +541,7 @@
 # Instrumentation namespace
 namespace = "{{ .Instrumentation.Namespace }}"
 
-# The URL of the influxdb instance to use for remote event 
+# The URL of the influxdb instance to use for remote event
 # collection. If empty, remote event collection is disabled.
 influx_url = "{{ .Instrumentation.InfluxURL }}"
 
