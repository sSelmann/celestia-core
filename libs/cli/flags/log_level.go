package flags

import (
	"errors"
	"fmt"
	"strings"

<<<<<<< HEAD
	"github.com/pkg/errors"

	"github.com/lazyledger/lazyledger-core/libs/log"
=======
	"github.com/tendermint/tendermint/libs/log"
>>>>>>> 8ab0a4c3
)

const (
	defaultLogLevelKey = "*"
)

// ParseLogLevel parses complex log level - comma-separated
// list of module:level pairs with an optional *:level pair (* means
// all other modules).
//
// Example:
//		ParseLogLevel("consensus:debug,mempool:debug,*:error", log.NewTMLogger(os.Stdout), "info")
func ParseLogLevel(lvl string, logger log.Logger, defaultLogLevelValue string) (log.Logger, error) {
	if lvl == "" {
		return nil, errors.New("empty log level")
	}

	l := lvl

	// prefix simple one word levels (e.g. "info") with "*"
	if !strings.Contains(l, ":") {
		l = defaultLogLevelKey + ":" + l
	}

	options := make([]log.Option, 0)

	isDefaultLogLevelSet := false
	var option log.Option
	var err error

	list := strings.Split(l, ",")
	for _, item := range list {
		moduleAndLevel := strings.Split(item, ":")

		if len(moduleAndLevel) != 2 {
			return nil, fmt.Errorf("expected list in a form of \"module:level\" pairs, given pair %s, list %s", item, list)
		}

		module := moduleAndLevel[0]
		level := moduleAndLevel[1]

		if module == defaultLogLevelKey {
			option, err = log.AllowLevel(level)
			if err != nil {
				return nil, fmt.Errorf("failed to parse default log level (pair %s, list %s): %w", item, l, err)
			}
			options = append(options, option)
			isDefaultLogLevelSet = true
		} else {
			switch level {
			case "debug":
				option = log.AllowDebugWith("module", module)
			case "info":
				option = log.AllowInfoWith("module", module)
			case "error":
				option = log.AllowErrorWith("module", module)
			case "none":
				option = log.AllowNoneWith("module", module)
			default:
				return nil,
					fmt.Errorf("expected either \"info\", \"debug\", \"error\" or \"none\" log level, given %s (pair %s, list %s)",
						level,
						item,
						list)
			}
			options = append(options, option)

		}
	}

	// if "*" is not provided, set default global level
	if !isDefaultLogLevelSet {
		option, err = log.AllowLevel(defaultLogLevelValue)
		if err != nil {
			return nil, err
		}
		options = append(options, option)
	}

	return log.NewFilter(logger, options...), nil
}<|MERGE_RESOLUTION|>--- conflicted
+++ resolved
@@ -5,13 +5,7 @@
 	"fmt"
 	"strings"
 
-<<<<<<< HEAD
-	"github.com/pkg/errors"
-
 	"github.com/lazyledger/lazyledger-core/libs/log"
-=======
-	"github.com/tendermint/tendermint/libs/log"
->>>>>>> 8ab0a4c3
 )
 
 const (
