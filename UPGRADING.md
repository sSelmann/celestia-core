--- conflicted
+++ resolved
@@ -2,20 +2,6 @@
 
 This guide provides instructions for upgrading to specific versions of CometBFT.
 
-<<<<<<< HEAD
-## v0.34.27
-
-This is the first official release of CometBFT, forked originally from
-[Tendermint Core v0.34.24][v03424] and subsequently updated in Informal Systems'
-public fork of Tendermint Core for [v0.34.25][v03425] and [v0.34.26][v03426].
-
-### Upgrading from Tendermint Core
-
-If you already make use of Tendermint Core (either the original Tendermint Core
-v0.34.24, or Informal Systems' public fork), you can upgrade to CometBFT
-v0.34.27 by replacing your dependency in your `go.mod` file:
-
-=======
 ## v0.34.28
 
 For users explicitly making use of the Go APIs provided in the `crypto/merkle`
@@ -36,7 +22,6 @@
 v0.34.24, or Informal Systems' public fork), you can upgrade to CometBFT
 v0.34.27 by replacing your dependency in your `go.mod` file:
 
->>>>>>> 45e98ef8
 ```bash
 go mod edit -replace github.com/tendermint/tendermint=github.com/cometbft/cometbft@v0.34.27
 ```
@@ -45,15 +30,9 @@
 switching to CometBFT. This is only possible in our v0.34 release series, and we
 will be switching our module URL to `github.com/cometbft/cometbft` in the next
 major release.
-<<<<<<< HEAD
 
 ### Home directory
 
-=======
-
-### Home directory
-
->>>>>>> 45e98ef8
 CometBFT, by default, will consider its home directory in `~/.cometbft` from now
 on instead of `~/.tendermint`.
 
@@ -69,11 +48,7 @@
 
 ### Building CometBFT
 
-<<<<<<< HEAD
-CometBFT must be compiled using Go 1.19 or higher. The use of Go 1.18 is not 
-=======
 CometBFT must be compiled using Go 1.19 or higher. The use of Go 1.18 is not
->>>>>>> 45e98ef8
 supported, since this version has reached end-of-life with the release of [Go 1.20][go120].
 
 ### Troubleshooting
