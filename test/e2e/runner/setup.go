--- conflicted
+++ resolved
@@ -115,11 +115,7 @@
 			filepath.Join(nodeDir, PrivvalDummyKeyFile),
 			filepath.Join(nodeDir, PrivvalDummyStateFile),
 		)).Save()
-<<<<<<< HEAD
-		err = p2p.InitIpfs(cfg.IPFSRepoRoot())
-=======
 		err = ipfs.InitRepo(cfg.IPFS.RepoPath, logger)
->>>>>>> 280cc82d
 		if err != nil {
 			return err
 		}
